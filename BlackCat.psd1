--- conflicted
+++ resolved
@@ -3,12 +3,8 @@
     # Script module or binary module file associated with this manifest.
     RootModule        = 'BlackCat.psm1'
 
-    # Version number of this module.
-<<<<<<< HEAD
+    # Version number of this module
     ModuleVersion     = '0.23.0'
-=======
-    ModuleVersion     = '0.22.1'
->>>>>>> 4f20edd5
 
     # ID used to uniquely identify this module
     GUID              = '767ce24a-f027-4e34-891f-f6246489dd61'
